--- conflicted
+++ resolved
@@ -4333,11 +4333,7 @@
     void
     resolve_components (const FiniteElement<dim,spacedim> &fe,
                         const std::vector<unsigned char> &dofs_by_component,
-<<<<<<< HEAD
                         const std::vector<types::global_dof_index> &target_component,
-=======
-                        const std::vector<unsigned int>  &target_component,
->>>>>>> 1823cca4
                         const bool                        only_once,
                         std::vector<types::global_dof_index> &dofs_per_component,
                         unsigned int                     &component)
@@ -4378,11 +4374,7 @@
     void
     resolve_components (const hp::FECollection<dim,spacedim> &fe_collection,
                         const std::vector<unsigned char> &dofs_by_component,
-<<<<<<< HEAD
                         const std::vector<types::global_dof_index> &target_component,
-=======
-                        const std::vector<unsigned int>  &target_component,
->>>>>>> 1823cca4
                         const bool                        only_once,
                         std::vector<types::global_dof_index> &dofs_per_component,
                         unsigned int                     &component)
@@ -4528,13 +4520,8 @@
   template <class DH>
   void
   count_dofs_per_block (const DH &dof_handler,
-<<<<<<< HEAD
                         std::vector<types::global_dof_index> &dofs_per_block,
-                        const std::vector<unsigned int> &target_block_)
-=======
-                        std::vector<unsigned int> &dofs_per_block,
                         const std::vector<unsigned int>  &target_block_)
->>>>>>> 1823cca4
   {
     std::vector<unsigned int>  target_block = target_block_;
 
@@ -5378,13 +5365,8 @@
       template <class DH>
       void
       map_dofs_to_support_points(const hp::MappingCollection<DH::dimension, DH::space_dimension> &mapping,
-<<<<<<< HEAD
                                  const DH &dof_handler,
                                  std::map<types::global_dof_index,Point<DH::space_dimension> >  &support_points)
-=======
-                                 const DH  &dof_handler,
-                                 std::map<unsigned int,Point<DH::space_dimension> >  &support_points)
->>>>>>> 1823cca4
       {
         const unsigned int dim = DH::dimension;
         const unsigned int spacedim = DH::space_dimension;
