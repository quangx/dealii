--- conflicted
+++ resolved
@@ -1591,31 +1591,10 @@
 
 
 
-<<<<<<< HEAD
-  template <int dim>
-  void downstream_dg (MGDoFHandler<dim> &dof,
-                      const unsigned int level,
-                      const Point<dim>  &direction)
-  {
-    std::vector<unsigned int> renumbering(dof.n_dofs(level));
-    std::vector<unsigned int> reverse(dof.n_dofs(level));
-    compute_downstream_dg(renumbering, reverse, dof, level, direction);
-
-    dof.renumber_dofs(level, renumbering);
-  }
-
-
-
-  template <int dim>
-  void downstream (MGDoFHandler<dim> &dof,
-                   const unsigned int level,
-                   const Point<dim>  &direction,
-=======
   template <class DH>
   void downstream (DH &dof,
                    const unsigned int level,
                    const Point<DH::space_dimension>  &direction,
->>>>>>> 08b1d285
                    const bool         dof_wise_renumbering)
   {
     std::vector<unsigned int> renumbering(dof.n_dofs(level));
