--- conflicted
+++ resolved
@@ -363,11 +363,7 @@
   namespace internal \{
     namespace DataOut \{
 #if deal_II_dimension <= deal_II_space_dimension
-<<<<<<< HEAD
-      template struct  ParallelDataBase<deal_II_dimension,deal_II_space_dimension>;
-=======
       template struct ParallelDataBase<deal_II_dimension,deal_II_space_dimension>;
->>>>>>> ae7ead36
       template struct ParallelData<deal_II_dimension,deal_II_space_dimension>;
 #endif
     \}
