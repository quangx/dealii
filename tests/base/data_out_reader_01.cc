// ---------------------------------------------------------------------
// $Id$
//
// Copyright (C) 2006 - 2013 by the deal.II authors
//
// This file is part of the deal.II library.
//
// The deal.II library is free software; you can use it, redistribute
// it, and/or modify it under the terms of the GNU Lesser General
// Public License as published by the Free Software Foundation; either
// version 2.1 of the License, or (at your option) any later version.
// The full text of the license can be found in the file LICENSE at
// the top level of the deal.II distribution.
//
// ---------------------------------------------------------------------


#include "../tests.h"
#include <deal.II/base/data_out_base.h>
#include <deal.II/base/logstream.h>

#include <vector>
#include <iomanip>
#include <fstream>
#include <string>

#include "patches.h"

// test DataOutReader::merge

template <int dim, int spacedim>
void check()
{
  const unsigned int np = 1;

  std::vector<DataOutBase::Patch<dim, spacedim> > patches(np);

  create_patches(patches);

  std::vector<std::string> names(5);
  names[0] = "x1";
  names[1] = "x2";
  names[2] = "x3";
  names[3] = "x4";
  names[4] = "i";
  std::vector<std_cxx1x::tuple<unsigned int, unsigned int, std::string> > vectors;

  std::ostringstream old_data;
  DataOutBase::write_deal_II_intermediate(patches, names, vectors,
                                          DataOutBase::Deal_II_IntermediateFlags(),
                                          old_data);

  DataOutReader<dim,spacedim> data;
  {
    std::istringstream input(old_data.str());
    data.read (input);
  }
  DataOutReader<dim,spacedim> additional_data;
  {
    std::istringstream input(old_data.str());
    additional_data.read (input);
  }

  data.merge (additional_data);

  {
    std::ofstream out2( "outfile");
    data.write_deal_II_intermediate (out2);
  }

<<<<<<< HEAD
  cat_file("outfile");
  std::remove ("outfile");
=======
  cat_file("data_out_reader_01/outfile");
>>>>>>> 2b7d8db1
}


int main()
{
  std::ofstream logfile("output");
  deallog.attach(logfile);

  check<1,1>();
  check<1,2>();
  check<2,2>();
  check<2,3>();
  check<3,3>();
}<|MERGE_RESOLUTION|>--- conflicted
+++ resolved
@@ -68,12 +68,8 @@
     data.write_deal_II_intermediate (out2);
   }
 
-<<<<<<< HEAD
   cat_file("outfile");
   std::remove ("outfile");
-=======
-  cat_file("data_out_reader_01/outfile");
->>>>>>> 2b7d8db1
 }
 
 
